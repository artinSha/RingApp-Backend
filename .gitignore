# Python
venv/
__pycache__/
.env

#Google cloud shit
<<<<<<< HEAD
spring-radar-474120-c4-755c238493d8.json


#mac stuff
.DS_Store
=======
config/

*.wav
>>>>>>> 55180393
<|MERGE_RESOLUTION|>--- conflicted
+++ resolved
@@ -4,14 +4,11 @@
 .env
 
 #Google cloud shit
-<<<<<<< HEAD
 spring-radar-474120-c4-755c238493d8.json
 
 
 #mac stuff
 .DS_Store
-=======
 config/
 
-*.wav
->>>>>>> 55180393
+*.wav